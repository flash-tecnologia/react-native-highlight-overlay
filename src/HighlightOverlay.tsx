--- conflicted
+++ resolved
@@ -132,15 +132,12 @@
 		>
 			{hasContent && (
 				<AnimatedSvg
-					style={StyleSheet.absoluteFill}
+					key={highlightedElementId}
 					pointerEvents={clickThrough ? "none" : "auto"}
 					onPress={!clickThrough ? onDismiss : undefined}
-<<<<<<< HEAD
 					entering={entering ?? undefined}
 					exiting={exiting ?? FadeOut}
-=======
-					key={highlightedElementId}
->>>>>>> d2f85c7f
+					style={StyleSheet.absoluteFill}
 				>
 					<Defs>
 						{Object.entries(elements).map(([id, element]) => (
