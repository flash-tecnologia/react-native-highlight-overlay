{
  "name": "react-native-highlight-overlay",
  "version": "1.2.1",
  "description": "A tinted overlay that allows one or more elements to be highlighted (non-tinted)",
  "main": "lib/commonjs/index",
  "module": "lib/module/index",
  "types": "lib/typescript/index.d.ts",
  "react-native": "src/index",
  "source": "src/index",
  "files": [
    "src",
    "lib",
    "android",
    "ios",
    "cpp",
    "react-native-highlight-overlay.podspec",
    "!lib/typescript/example",
    "!android/build",
    "!ios/build",
    "!**/__tests__",
    "!**/__fixtures__",
    "!**/__mocks__"
  ],
  "scripts": {
    "test": "jest",
    "typescript": "tsc --noEmit",
    "lint": "eslint \"**/*.{js,ts,tsx}\"",
    "prepare": "bob build",
    "release": "dotenv release-it --",
    "example": "yarn --cwd example",
    "pods": "cd example && pod-install --quiet",
    "bootstrap": "yarn example && yarn && yarn pods"
  },
  "keywords": [
    "react-native",
    "ios",
    "android",
    "web",
    "overlay",
    "highlight",
    "focus",
    "typed",
    "typescript",
    "tooltip",
    "tutorial",
    "hint",
    "walkthrough"
  ],
  "repository": "https://github.com/Charanor/react-native-highlight-overlay",
  "author": "Jesper Sporron <jesper.sporron@gmail.com> (https://github.com/Charanor)",
  "license": "MIT",
  "bugs": {
    "url": "https://github.com/Charanor/react-native-highlight-overlay/issues"
  },
  "homepage": "https://github.com/Charanor/react-native-highlight-overlay#readme",
  "publishConfig": {
    "registry": "https://registry.npmjs.org/"
  },
  "devDependencies": {
    "@commitlint/config-conventional": "^11.0.0",
    "@react-native-community/eslint-config": "^2.0.0",
    "@release-it/conventional-changelog": "^2.0.0",
    "@types/jest": "^26.0.0",
    "@types/lodash.isequal": "^4.5.5",
    "@types/react": "^16.9.19",
    "@types/react-native": "^0.64.12",
    "@typescript-eslint/eslint-plugin": "^5.10.0",
    "commitlint": "^11.0.0",
    "dotenv-cli": "^4.0.0",
    "eslint": "^7.30.0",
    "eslint-config-prettier": "^8.3.0",
    "eslint-config-react-native-wcandillon": "^3.7.2",
    "eslint-plugin-prettier": "^4.0.0",
    "husky": "^7.0.0",
    "jest": "^27.0.6",
    "pod-install": "^0.1.0",
    "prettier": "^2.5.1",
    "react": "17.0.2",
    "react-native": "0.66.0",
    "react-native-builder-bob": "^0.18.0",
    "react-native-reanimated": "^2.6.0",
    "react-native-svg": "^12.3.0",
    "release-it": "^14.2.2",
    "typescript": "^4.6.3"
  },
  "peerDependencies": {
    "react": "*",
    "react-native": "*",
    "react-native-reanimated": "^2.6.0",
    "react-native-svg": "^12.3.0"
  },
  "jest": {
    "preset": "react-native",
    "modulePathIgnorePatterns": [
      "<rootDir>/example/node_modules",
      "<rootDir>/lib/"
    ]
  },
  "commitlint": {
    "extends": [
      "@commitlint/config-conventional"
    ]
  },
  "release-it": {
    "git": {
      "commitMessage": "chore: release ${version}",
      "tagName": "v${version}"
    },
    "npm": {
      "publish": true
    },
    "github": {
      "release": true
    },
    "plugins": {
      "@release-it/conventional-changelog": {
        "preset": "angular"
      }
    }
  },
  "react-native-builder-bob": {
    "source": "src",
    "output": "lib",
    "targets": [
      "commonjs",
      "module",
      [
        "typescript",
        {
          "project": "tsconfig.build.json"
        }
      ]
    ]
<<<<<<< HEAD
=======
  },
  "dependencies": {
    "lodash.isequal": "^4.5.0",
    "react-native-svg": "^12.1.1"
>>>>>>> d2f85c7f
  }
}<|MERGE_RESOLUTION|>--- conflicted
+++ resolved
@@ -131,12 +131,8 @@
         }
       ]
     ]
-<<<<<<< HEAD
-=======
   },
   "dependencies": {
-    "lodash.isequal": "^4.5.0",
-    "react-native-svg": "^12.1.1"
->>>>>>> d2f85c7f
+    "lodash.isequal": "^4.5.0"
   }
 }